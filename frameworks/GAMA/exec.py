--- conflicted
+++ resolved
@@ -10,14 +10,13 @@
 os.environ['OPENBLAS_NUM_THREADS'] = '1'
 os.environ['MKL_NUM_THREADS'] = '1'
 
-<<<<<<< HEAD
+
+import category_encoders
+from packaging import version
+import sklearn
+
 from gama.data_loading import file_to_pandas
-=======
-from packaging import version
->>>>>>> 6b5ea256
 from gama import GamaClassifier, GamaRegressor, __version__
-import sklearn
-import category_encoders
 
 from frameworks.shared.callee import call_run, result, save_metadata, utils
 
@@ -58,19 +57,6 @@
              config.max_runtime_seconds, n_jobs, scoring_metric)
 
     estimator = GamaClassifier if is_classification else GamaRegressor
-<<<<<<< HEAD
-    gama_automl = estimator(n_jobs=n_jobs,
-                            max_total_time=config.max_runtime_seconds,
-                            scoring=scoring_metric,
-                            random_state=config.seed,
-                            keep_analysis_log=log_file,
-                            **training_params)
-    data = file_to_pandas(dataset.train_path, encoding='utf-8')
-    x, y = data.loc[:, data.columns != dataset.target], data.loc[:, dataset.target]
-
-    with utils.Timer() as training:
-        gama_automl.fit(x, y)
-=======
     kwargs = dict(
         n_jobs=n_jobs,
         max_total_time=config.max_runtime_seconds,
@@ -88,28 +74,20 @@
         kwargs['output_directory'] = os.path.join(config.output_dir, "gama")
     
     gama_automl = estimator(**kwargs)
-    fit = gama_automl.fit_arff if version_leq_20_2_0 else gama_automl.fit_from_file
-    predict = gama_automl.predict_arff if version_leq_20_2_0 else gama_automl.predict_from_file
-    predict_proba = gama_automl.predict_proba_arff if version_leq_20_2_0 else gama_automl.predict_proba_from_file
+
+    data = file_to_pandas(dataset.train_path, encoding='utf-8')
+    x, y = data.loc[:, data.columns != dataset.target], data.loc[:, dataset.target]
 
     with utils.Timer() as training_timer:
-        fit(dataset.train_path, dataset.target, encoding='utf-8')
->>>>>>> 6b5ea256
+        gama_automl.fit(x, y)
 
     data = file_to_pandas(dataset.test_path, encoding='utf-8')
     x, _ = data.loc[:, data.columns != dataset.target], data.loc[:, dataset.target]
     log.info('Predicting on the test set.')
-<<<<<<< HEAD
-    with utils.Timer() as predict:
+    with utils.Timer() as predict_timer:
         predictions = gama_automl.predict(x)
     if is_classification is not None:
-        probabilities = gama_automl.predict_proba_arff(x)
-=======
-    with utils.Timer() as predict_timer:
-        predictions = predict(dataset.test_path, dataset.target, encoding='utf-8')
-    if is_classification:
-        probabilities = predict_proba(dataset.test_path, dataset.target, encoding='utf-8')
->>>>>>> 6b5ea256
+        probabilities = gama_automl.predict_proba(x)
     else:
         probabilities = None
 
